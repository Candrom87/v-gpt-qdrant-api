# /routes/memory.py
import os
import uuid
from datetime import datetime

# Importing necessary libraries and modules
from fastapi import APIRouter, Depends, HTTPException
from fastembed import TextEmbedding
from qdrant_client import AsyncQdrantClient, models
from qdrant_client.models import (
    Distance,
    VectorParams,
    Filter,
    FieldCondition,
    PointStruct,
)

<<<<<<< HEAD
# Local Imports
from models import MemoryParams, SearchParams, CreateCollectionParams
=======
from models import SaveParams, SearchParams, ManageMemoryParams
>>>>>>> c5e24a11
from dependencies import get_api_key, get_embeddings_model, create_qdrant_client

# Creating an instance of the FastAPI router
memory_router = APIRouter()


# Endpoint to save memory
@memory_router.post("/save_memory", operation_id="save_memory")
<<<<<<< HEAD
# The function below saves a memory into the Qdrant collection.
async def save_memory(Params: MemoryParams, api_key: str = Depends(get_api_key), Qdrant: AsyncQdrantClient = Depends(create_qdrant_client)):
=======
async def save_memory(
    Params: SaveParams,
    api_key: str = Depends(get_api_key),
    Qdrant: AsyncQdrantClient = Depends(create_qdrant_client),
):
>>>>>>> c5e24a11
    try:
        # Get model and generate embeddings
        model = await get_embeddings_model()
<<<<<<< HEAD

        # Then, use the model instance to call and await the embed method
        embeddings_generator = model.embed(Params.memory)

        # Fetching the first item from the generator
        vector = next(embeddings_generator)

        # Generating a unique ID and timestamp for the memory
        timestamp = datetime.utcnow().isoformat()
        unique_id = str(uuid.uuid4())

        # Upserting the memory into the Qdrant collection using PointStruct
        await Qdrant.upsert(
            collection_name=Params.collection_name,
=======
        embeddings_generator = model.embed(Params.memory)
        vector = next(embeddings_generator)

        # Create unique id and timestamp
        timestamp = datetime.utcnow().isoformat()
        unique_id = str(uuid.uuid4())

        # Save memory in Qdrant
        await Qdrant.upsert(
            collection_name=Params.memory_bank,
>>>>>>> c5e24a11
            points=[
                models.PointStruct(
                    id=unique_id,
                    payload={
                        "memory": Params.memory,
                        "timestamp": timestamp,
                        "sentiment": Params.sentiment,
                        "entities": Params.entities,
                        "tags": Params.tags,
                    },
                    vector=vector.tolist(),
                ),
            ],
        )
        return {"message": "Memory saved successfully"}

    except Exception as e:
        print(f"An error occurred: {e}")
        raise HTTPException(
            status_code=500, detail=f"Error processing request: {str(e)}"
        )


# Endpoint to recall memory
@memory_router.post("/recall_memory", operation_id="recall_memory")
<<<<<<< HEAD
# The function below recalls a memory from the Qdrant collection based on provided search parameters.
async def recall_memory(Params: SearchParams, api_key: str = Depends(get_api_key), Qdrant: AsyncQdrantClient = Depends(create_qdrant_client)):
=======
async def recall_memory(
    Params: SearchParams,
    api_key: str = Depends(get_api_key),
    Qdrant: AsyncQdrantClient = Depends(create_qdrant_client),
):
>>>>>>> c5e24a11
    try:
        # Get model and generate embeddings
        model = await get_embeddings_model()
<<<<<<< HEAD

        # Then, use the model instance to call and await the embed method
        embeddings_generator = model.embed(Params.query)

        # Fetching the first item from the generator
        vector = next(embeddings_generator)

        filter_conditions = []
        # Creating filter conditions based on provided parameters
        if Params.entity:
            filter_conditions.append(
                models.FieldCondition(
                    key="entities",
                    match=models.MatchValue(value=Params.entity)
                )
            )

        if Params.sentiment:
            filter_conditions.append(
                models.FieldCondition(
                    key="sentiment",
                    match=models.MatchAny(any=[Params.sentiment])
                )
            )

        if Params.tag:
            filter_conditions.append(
                models.FieldCondition(
                    key="tags",
                    match=models.MatchAny(any=[Params.tag])
=======
        embeddings_generator = model.embed(Params.query)
        vector = next(embeddings_generator)

        # Create filter conditions
        filter_conditions = []
        if Params.entity:
            filter_conditions.append(
                models.FieldCondition(
                    key="entities", match=models.MatchValue(value=Params.entity)
                )
            )
        if Params.sentiment:
            filter_conditions.append(
                models.FieldCondition(
                    key="sentiment", match=models.MatchAny(any=[Params.sentiment])
                )
            )
        if Params.tag:
            filter_conditions.append(
                models.FieldCondition(
                    key="tags", match=models.MatchAny(any=[Params.tag])
>>>>>>> c5e24a11
                )
            )

        # Perform search in Qdrant
        search_filter = models.Filter(must=filter_conditions)
<<<<<<< HEAD

        # Performing the search with the specified filters
        hits = await Qdrant.search(
            collection_name=Params.collection_name,
=======
        hits = await Qdrant.search(
            collection_name=Params.memory_bank,
>>>>>>> c5e24a11
            query_vector=vector.tolist(),
            query_filter=search_filter,
            with_payload=True,
            limit=Params.top_k,
            search_params=models.SearchParams(
                quantization=models.QuantizationSearchParams(
                    ignore=False, rescore=True, oversampling=2.0
                )
            ),
        )

        # Format results
        results = [
            {
                "id": hit.id,
                "memory": hit.payload["memory"],
                "timestamp": hit.payload["timestamp"],
                "sentiment": hit.payload["sentiment"],
                "entities": hit.payload["entities"],
                "tags": hit.payload["tags"],
                "score": hit.score,
            }
            for hit in hits
        ]

        return {"results": results}

    except Exception as e:
        print(f"An error occurred: {e}")
        raise HTTPException(status_code=500, detail=str(e))

<<<<<<< HEAD
# This is the endpoint that handles requests to create a new collection
@memory_router.post("/collections", operation_id="create_collection")
# The function below creates a new collection in Qdrant with specified parameters.
async def create_collection(Params: CreateCollectionParams, api_key: str = Depends(get_api_key), Qdrant: AsyncQdrantClient = Depends(create_qdrant_client)):
    try:
        # Recreating the collection with specified parameters
        await Qdrant.create_collection(
            collection_name=Params.collection_name,
            vectors_config=VectorParams(size=768, distance=Distance.COSINE),
            quantization_config=models.ScalarQuantization(
                scalar=models.ScalarQuantizationConfig(
                    type=models.ScalarType.INT8,
                    quantile=0.99,
                    always_ram=False,
=======

# Endpoint to manage memories
@memory_router.post("/manage_memories", operation_id="manage_memories")
async def manage_memories(
    Params: ManageMemoryParams,
    api_key: str = Depends(get_api_key),
    Qdrant: AsyncQdrantClient = Depends(create_qdrant_client),
):
    try:
        if Params.action == "create":
            # Create new memory bank in Qdrant
            await Qdrant.create_collection(
                collection_name=Params.memory_bank,
                vectors_config=VectorParams(
                    size=int(os.getenv("DIM")), distance=Distance.COSINE
>>>>>>> c5e24a11
                ),
                quantization_config=models.ScalarQuantization(
                    scalar=models.ScalarQuantizationConfig(
                        type=models.ScalarType.INT8,
                        quantile=0.99,
                        always_ram=False,
                    ),
                ),
            )

            # Create payload index for each field
            index_fields = ["sentiment", "entities", "tags"]
            for field in index_fields:
                await Qdrant.create_payload_index(
                    collection_name=Params.memory_bank,
                    field_name=field,
                    field_schema="keyword",
                )

            return {
                "message": f"Memory Bank '{Params.memory_bank}' created successfully"
            }

        elif Params.action == "delete":
            # Delete entire memory bank
            await Qdrant.delete_collection(collection_name=Params.memory_bank)

            return {"message": f"Memory Bank '{Params.memory_bank}' has been deleted."}

        elif Params.action == "forget":
            if Params.uuid is None:
                raise HTTPException(
                    status_code=400, detail="UUID must be provided for forget action"
                )

<<<<<<< HEAD
        # Creating payload index for sentiment, entities, and tags
        index_fields = ["sentiment", "entities", "tags"]
        for field in index_fields:
            await QdrantClient.create_payload_index(
                collection_name=Params.collection_name,
                field_name=field, field_schema="keyword"
            )

        return {"message": f"Collection '{Params.collection_name}' created successfully"}
=======
            # Delete specific memory using UUID
            await Qdrant.delete(
                collection_name=Params.memory_bank, point_ids=[Params.uuid]
            )

            return {
                "message": f"Memory with UUID '{Params.uuid}' has been forgotten from Memory Bank '{Params.memory_bank}'."
            }
>>>>>>> c5e24a11

    except Exception as e:
        print(f"An error occurred: {e}")
        raise HTTPException(status_code=500, detail=str(e))<|MERGE_RESOLUTION|>--- conflicted
+++ resolved
@@ -15,12 +15,7 @@
     PointStruct,
 )
 
-<<<<<<< HEAD
-# Local Imports
-from models import MemoryParams, SearchParams, CreateCollectionParams
-=======
 from models import SaveParams, SearchParams, ManageMemoryParams
->>>>>>> c5e24a11
 from dependencies import get_api_key, get_embeddings_model, create_qdrant_client
 
 # Creating an instance of the FastAPI router
@@ -29,35 +24,14 @@
 
 # Endpoint to save memory
 @memory_router.post("/save_memory", operation_id="save_memory")
-<<<<<<< HEAD
-# The function below saves a memory into the Qdrant collection.
-async def save_memory(Params: MemoryParams, api_key: str = Depends(get_api_key), Qdrant: AsyncQdrantClient = Depends(create_qdrant_client)):
-=======
 async def save_memory(
     Params: SaveParams,
     api_key: str = Depends(get_api_key),
     Qdrant: AsyncQdrantClient = Depends(create_qdrant_client),
 ):
->>>>>>> c5e24a11
     try:
         # Get model and generate embeddings
         model = await get_embeddings_model()
-<<<<<<< HEAD
-
-        # Then, use the model instance to call and await the embed method
-        embeddings_generator = model.embed(Params.memory)
-
-        # Fetching the first item from the generator
-        vector = next(embeddings_generator)
-
-        # Generating a unique ID and timestamp for the memory
-        timestamp = datetime.utcnow().isoformat()
-        unique_id = str(uuid.uuid4())
-
-        # Upserting the memory into the Qdrant collection using PointStruct
-        await Qdrant.upsert(
-            collection_name=Params.collection_name,
-=======
         embeddings_generator = model.embed(Params.memory)
         vector = next(embeddings_generator)
 
@@ -68,7 +42,6 @@
         # Save memory in Qdrant
         await Qdrant.upsert(
             collection_name=Params.memory_bank,
->>>>>>> c5e24a11
             points=[
                 models.PointStruct(
                     id=unique_id,
@@ -94,51 +67,14 @@
 
 # Endpoint to recall memory
 @memory_router.post("/recall_memory", operation_id="recall_memory")
-<<<<<<< HEAD
-# The function below recalls a memory from the Qdrant collection based on provided search parameters.
-async def recall_memory(Params: SearchParams, api_key: str = Depends(get_api_key), Qdrant: AsyncQdrantClient = Depends(create_qdrant_client)):
-=======
 async def recall_memory(
     Params: SearchParams,
     api_key: str = Depends(get_api_key),
     Qdrant: AsyncQdrantClient = Depends(create_qdrant_client),
 ):
->>>>>>> c5e24a11
     try:
         # Get model and generate embeddings
         model = await get_embeddings_model()
-<<<<<<< HEAD
-
-        # Then, use the model instance to call and await the embed method
-        embeddings_generator = model.embed(Params.query)
-
-        # Fetching the first item from the generator
-        vector = next(embeddings_generator)
-
-        filter_conditions = []
-        # Creating filter conditions based on provided parameters
-        if Params.entity:
-            filter_conditions.append(
-                models.FieldCondition(
-                    key="entities",
-                    match=models.MatchValue(value=Params.entity)
-                )
-            )
-
-        if Params.sentiment:
-            filter_conditions.append(
-                models.FieldCondition(
-                    key="sentiment",
-                    match=models.MatchAny(any=[Params.sentiment])
-                )
-            )
-
-        if Params.tag:
-            filter_conditions.append(
-                models.FieldCondition(
-                    key="tags",
-                    match=models.MatchAny(any=[Params.tag])
-=======
         embeddings_generator = model.embed(Params.query)
         vector = next(embeddings_generator)
 
@@ -160,21 +96,13 @@
             filter_conditions.append(
                 models.FieldCondition(
                     key="tags", match=models.MatchAny(any=[Params.tag])
->>>>>>> c5e24a11
                 )
             )
 
         # Perform search in Qdrant
         search_filter = models.Filter(must=filter_conditions)
-<<<<<<< HEAD
-
-        # Performing the search with the specified filters
-        hits = await Qdrant.search(
-            collection_name=Params.collection_name,
-=======
         hits = await Qdrant.search(
             collection_name=Params.memory_bank,
->>>>>>> c5e24a11
             query_vector=vector.tolist(),
             query_filter=search_filter,
             with_payload=True,
@@ -206,22 +134,6 @@
         print(f"An error occurred: {e}")
         raise HTTPException(status_code=500, detail=str(e))
 
-<<<<<<< HEAD
-# This is the endpoint that handles requests to create a new collection
-@memory_router.post("/collections", operation_id="create_collection")
-# The function below creates a new collection in Qdrant with specified parameters.
-async def create_collection(Params: CreateCollectionParams, api_key: str = Depends(get_api_key), Qdrant: AsyncQdrantClient = Depends(create_qdrant_client)):
-    try:
-        # Recreating the collection with specified parameters
-        await Qdrant.create_collection(
-            collection_name=Params.collection_name,
-            vectors_config=VectorParams(size=768, distance=Distance.COSINE),
-            quantization_config=models.ScalarQuantization(
-                scalar=models.ScalarQuantizationConfig(
-                    type=models.ScalarType.INT8,
-                    quantile=0.99,
-                    always_ram=False,
-=======
 
 # Endpoint to manage memories
 @memory_router.post("/manage_memories", operation_id="manage_memories")
@@ -237,7 +149,6 @@
                 collection_name=Params.memory_bank,
                 vectors_config=VectorParams(
                     size=int(os.getenv("DIM")), distance=Distance.COSINE
->>>>>>> c5e24a11
                 ),
                 quantization_config=models.ScalarQuantization(
                     scalar=models.ScalarQuantizationConfig(
@@ -273,17 +184,6 @@
                     status_code=400, detail="UUID must be provided for forget action"
                 )
 
-<<<<<<< HEAD
-        # Creating payload index for sentiment, entities, and tags
-        index_fields = ["sentiment", "entities", "tags"]
-        for field in index_fields:
-            await QdrantClient.create_payload_index(
-                collection_name=Params.collection_name,
-                field_name=field, field_schema="keyword"
-            )
-
-        return {"message": f"Collection '{Params.collection_name}' created successfully"}
-=======
             # Delete specific memory using UUID
             await Qdrant.delete(
                 collection_name=Params.memory_bank, point_ids=[Params.uuid]
@@ -292,7 +192,6 @@
             return {
                 "message": f"Memory with UUID '{Params.uuid}' has been forgotten from Memory Bank '{Params.memory_bank}'."
             }
->>>>>>> c5e24a11
 
     except Exception as e:
         print(f"An error occurred: {e}")
