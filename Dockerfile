# Use an official Python runtime based on Alpine as a parent image
FROM python:3.10-alpine

# Set the working directory in the container
WORKDIR /app

# Copy the current directory contents into the container at /app
COPY ./app /app

<<<<<<< HEAD
# Install necessary system dependencies and Python packages in one RUN command
RUN apk add --no-cache \
    gcc \
    musl-dev \
    python3-dev \
    libffi-dev \
    openssl-dev && \
=======
# Install system dependencies required for Python packages and optimize install process
RUN apk add --no-cache gcc musl-dev python3-dev libffi-dev openssl-dev && \
>>>>>>> 6761943f
    pip install --no-cache-dir -r /app/requirements.txt

# Expose port 80 to the outside world
EXPOSE 80

<<<<<<< HEAD
# Run the FastAPI application using Gunicorn with Uvicorn workers
CMD ["gunicorn", "main:app", "-k", "uvicorn.workers.UvicornWorker", "--bind", "0.0.0.0:80"]
=======
# Run the application with Gunicorn using Uvicorn workers
CMD ["gunicorn", "main:app", "--worker-class", "uvicorn.workers.UvicornWorker", "--workers", "4", "--bind", "0.0.0.0:80"]
>>>>>>> 6761943f
<|MERGE_RESOLUTION|>--- conflicted
+++ resolved
@@ -7,27 +7,12 @@
 # Copy the current directory contents into the container at /app
 COPY ./app /app
 
-<<<<<<< HEAD
-# Install necessary system dependencies and Python packages in one RUN command
-RUN apk add --no-cache \
-    gcc \
-    musl-dev \
-    python3-dev \
-    libffi-dev \
-    openssl-dev && \
-=======
 # Install system dependencies required for Python packages and optimize install process
 RUN apk add --no-cache gcc musl-dev python3-dev libffi-dev openssl-dev && \
->>>>>>> 6761943f
     pip install --no-cache-dir -r /app/requirements.txt
 
 # Expose port 80 to the outside world
 EXPOSE 80
 
-<<<<<<< HEAD
-# Run the FastAPI application using Gunicorn with Uvicorn workers
-CMD ["gunicorn", "main:app", "-k", "uvicorn.workers.UvicornWorker", "--bind", "0.0.0.0:80"]
-=======
 # Run the application with Gunicorn using Uvicorn workers
-CMD ["gunicorn", "main:app", "--worker-class", "uvicorn.workers.UvicornWorker", "--workers", "4", "--bind", "0.0.0.0:80"]
->>>>>>> 6761943f
+CMD ["gunicorn", "main:app", "--worker-class", "uvicorn.workers.UvicornWorker", "--workers", "4", "--bind", "0.0.0.0:80"]